--- conflicted
+++ resolved
@@ -16,11 +16,8 @@
     Result,
 };
 use migration::Migrator;
-<<<<<<< HEAD
 use sea_orm::DatabaseConnection;
 use tower_sessions::MemoryStore;
-=======
->>>>>>> f72a6bd6
 
 use crate::{
     controllers::{self, middlewares},
