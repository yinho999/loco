--- conflicted
+++ resolved
@@ -10,7 +10,7 @@
   content: |
     |  # Binding for the server (which interface to bind to)
     |  binding: {{ get_env(name="BINDING", default="0.0.0.0") }}
-  
+
 ---
 
 FROM rust:1.84-slim as builder
@@ -35,23 +35,11 @@
 FROM debian:bookworm-slim
 
 WORKDIR /usr/app
-<<<<<<< HEAD
-{% if copy_asset_folder -%}
-COPY --from=builder /usr/src/{{copy_asset_folder}} /usr/app/{{copy_asset_folder}}
-{% endif -%}
-COPY --from=builder /usr/src/assets/views /usr/app/assets/views
-{% if fallback_file -%}
-COPY --from=builder /usr/src/{{fallback_file}} /usr/app/{{fallback_file}}
-{% endif -%}
-COPY --from=builder /usr/src/config /usr/app/config
-COPY --from=builder /usr/src/target/release/{{pkg_name}}-cli /usr/app/{{pkg_name}}-cli
-=======
 
 {% for path in copy_paths -%}
 COPY --from=builder /usr/src/{{path}} {{path}}
 {% endfor -%}
 COPY --from=builder /usr/src/config config
 COPY --from=builder /usr/src/target/release/{{pkg_name}}-cli {{pkg_name}}-cli
->>>>>>> 458543da
 
 ENTRYPOINT ["/usr/app/{{pkg_name}}-cli","start"]