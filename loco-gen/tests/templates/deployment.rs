--- conflicted
+++ resolved
@@ -1,12 +1,7 @@
-use std::fs;
-
 use insta::assert_snapshot;
 use loco_gen::{collect_messages, generate, AppInfo, Component, DeploymentKind};
 use rrgen::RRgen;
-<<<<<<< HEAD
-=======
 use std::{fs, path::PathBuf};
->>>>>>> 458543da
 
 #[rstest::rstest]
 fn can_generate_docker(
@@ -20,21 +15,13 @@
     let _guard = settings.bind_to_scope();
 
     let component = Component::Deployment {
-<<<<<<< HEAD
-        kind: DeploymentKind::Docker,
-        fallback_file: fallback_file.clone(),
-        asset_folder: asset_folder.clone(),
-        host: "localhost".to_string(),
-        port: 8080,
-        sqlite: false,
-        postgres: false,
-        background_queue: false,
-=======
         kind: DeploymentKind::Docker {
             copy_paths: copy_paths.clone(),
             is_client_side_rendering,
-        },
->>>>>>> 458543da
+            sqlite: false,
+            postgres: false,
+            background_queue: false,
+        },
     };
 
     let tree_fs = tree_fs::TreeBuilder::default()
@@ -92,21 +79,13 @@
     let _guard = settings.bind_to_scope();
 
     let component = Component::Deployment {
-<<<<<<< HEAD
-        kind: DeploymentKind::Nginx,
-        fallback_file: None,
-        asset_folder: None,
-        host: "localhost".to_string(),
-        port: 8080,
-        sqlite: false,
-        postgres: false,
-        background_queue: false,
-=======
         kind: DeploymentKind::Nginx {
             host: "localhost".to_string(),
             port: 8080,
-        },
->>>>>>> 458543da
+            sqlite: false,
+            postgres: false,
+            background_queue: false,
+        },
     };
 
     let tree_fs = tree_fs::TreeBuilder::default().drop(true).create().unwrap();
@@ -141,20 +120,9 @@
     let _guard = settings.bind_to_scope();
 
     let component = Component::Deployment {
-<<<<<<< HEAD
-        kind: DeploymentKind::Shuttle,
-        fallback_file: None,
-        asset_folder: None,
-        host: "localhost".to_string(),
-        port: 8080,
-        sqlite: false,
-        postgres: false,
-        background_queue: false,
-=======
         kind: DeploymentKind::Shuttle {
             runttime_version: Some("0.1.1".to_string()),
         },
->>>>>>> 458543da
     };
 
     let tree_fs = tree_fs::TreeBuilder::default()
