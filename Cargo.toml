[workspace]
members = ["xtask", "loco-gen"]
exclude = ["starters"]

[workspace.package]
edition = "2021"
rust-version = "1.70"
license = "Apache-2.0"

[package]
name = "loco-rs"
version = "0.11.1"
description = "The one-person framework for Rust"
homepage = "https://loco.rs/"
documentation = "https://docs.rs/loco-rs"
authors = ["Dotan Nahum <dotan@rng0.io>", "Elad Kaplan <kaplan.elad@gmail.com>"]
repository = "https://github.com/loco-rs/loco"
license.workspace = true
edition.workspace = true
rust-version.workspace = true

# See more keys and their definitions at https://doc.rust-lang.org/cargo/reference/manifest.html

[features]
default = ["auth_jwt", "cli", "with-db", "cache_inmem", "bg_redis", "bg_pg"]
auth_jwt = ["dep:jsonwebtoken"]
cli = ["dep:clap"]
testing = ["dep:axum-test"]
with-db = ["dep:sea-orm", "dep:sea-orm-migration", "loco-gen/with-db"]
channels = ["dep:socketioxide"]
# Storage features
all_storage = ["storage_aws_s3", "storage_azure", "storage_gcp"]
storage_aws_s3 = ["object_store/aws"]
storage_azure = ["object_store/azure"]
storage_gcp = ["object_store/gcp"]
# Cache feature
cache_inmem = ["dep:moka"]
bg_redis = ["dep:rusty-sidekiq", "dep:bb8"]
bg_pg = ["dep:sqlx", "dep:ulid"]

[dependencies]
loco-gen = { version = "0.11.1", path = "./loco-gen" }
backtrace_printer = { version = "1.3.0" }

# cli
clap = { version = "4.4.7", features = ["derive"], optional = true }
colored = "2"


sea-orm = { version = "1.1.0", features = [
  "sqlx-postgres",        # `DATABASE_DRIVER` feature
  "sqlx-sqlite",
  "runtime-tokio-rustls",
  "macros",
], optional = true }

tokio = { version = "1.33.0", default-features = false }
# the rest

serde = { workspace = true }
serde_json = { workspace = true }
serde_yaml = "0.9"
serde_variant = "0.1.2"


async-trait = { workspace = true }

axum = { workspace = true }
<<<<<<< HEAD
axum-extra = { version = "0.9", features = ["cookie", "cookie-private", ] }
regex = "1"
lazy_static = "1.4.0"
=======
axum-extra = { version = "0.9", features = ["cookie"] }
regex = { workspace = true }
lazy_static = { workspace = true }
>>>>>>> 482259e7
fs-err = "2.11.0"
# mailer
tera = "1.19.1"
heck = "0.4.0"
lettre = { version = "0.11.4", default-features = false, features = [
  "builder",
  "hostname",
  "smtp-transport",
  "tokio1-rustls-tls",
] }
include_dir = "0.7.3"
thiserror = { workspace = true }
tracing = { workspace = true }
tracing-subscriber = { version = "0.3.16", features = ["env-filter"] }
tracing-appender = "0.2.3"

duct = { version = "0.13.6" }
duct_sh = { version = "0.13.7" }

tower-http = { workspace = true }
byte-unit = "4.0.19"

argon2 = { version = "0.5.2", features = ["std"] }
rand = { version = "0.8.5", features = ["std"] }
jsonwebtoken = { version = "9.3.0", optional = true }
validator = { version = "0.18.1", features = ["derive"] }
futures-util = "0.3"
tower = { workspace = true }
hyper = "1.1"
mime = "0.3"
bytes = "1.1"
ipnetwork = "0.20.0"
semver = "1"

axum-test = { version = "16.1.0", optional = true }

chrono = { workspace = true }
cfg-if = "1"

uuid = { version = "1.10.0", features = ["v4", "fast-rng"] }

# A socket.io server implementation
socketioxide = { version = "0.14.0", features = ["state"], optional = true }


# File Upload
object_store = { version = "0.11.0", default-features = false }

# cache
moka = { version = "0.12.7", features = ["sync"], optional = true }

# sessions
tower-sessions = "0.12"

# Scheduler
tokio-cron-scheduler = { version = "0.11.0", features = ["signal"] }
english-to-cron = { version = "0.1.2" }

# bg_pg: postgres workers
sqlx = { version = "0.8.2", default-features = false, features = [
  "postgres",
], optional = true }
ulid = { version = "1", optional = true }

# bg_redis: redis workers
rusty-sidekiq = { version = "0.11.0", default-features = false, optional = true }
bb8 = { version = "0.8.1", optional = true }

[workspace.dependencies]

chrono = { version = "0.4", features = ["serde"] }
tracing = "0.1.40"
regex = "1"
thiserror = "1"
serde = "1"
serde_json = "1"
lazy_static = "1.4.0"
async-trait = { version = "0.1.74" }
axum = { version = "0.7.5", features = ["macros"] }
tower = "0.4"
tower-http = { version = "0.6.1", features = [
  "trace",
  "catch-panic",
  "timeout",
  "add-extension",
  "cors",
  "fs",
  "set-header",
  "compression-full",
] }

[dependencies.sea-orm-migration]
optional = true
version = "1.0.0"
features = [
  # Enable at least one `ASYNC_RUNTIME` and `DATABASE_DRIVER` feature if you want to run migration via CLI.
  # View the list of supported features at https://www.sea-ql.org/SeaORM/docs/install-and-config/database-and-async-runtime.
  # e.g.
  "runtime-tokio-rustls", # `ASYNC_RUNTIME` feature
  "sqlx-postgres",        # `DATABASE_DRIVER` feature
  "sqlx-sqlite",
]

[package.metadata.docs.rs]
features = ["testing"]

[dev-dependencies]
cargo_metadata = "0.18.1"
loco-rs = { path = ".", features = ["testing"] }
rstest = "0.21.0"
insta = { version = "1.34.0", features = ["redactions", "yaml", "filters"] }
tree-fs = { version = "0.1.0" }
reqwest = { version = "0.12.7" }
serial_test = "3.1.1"
tower = { workspace = true, features = ["util"] }

# generator tests
tempfile = "3"
duct_sh = { version = "0.13.7" }
syn = { version = "2", features = ["full"] }<|MERGE_RESOLUTION|>--- conflicted
+++ resolved
@@ -66,15 +66,9 @@
 async-trait = { workspace = true }
 
 axum = { workspace = true }
-<<<<<<< HEAD
 axum-extra = { version = "0.9", features = ["cookie", "cookie-private", ] }
-regex = "1"
-lazy_static = "1.4.0"
-=======
-axum-extra = { version = "0.9", features = ["cookie"] }
 regex = { workspace = true }
 lazy_static = { workspace = true }
->>>>>>> 482259e7
 fs-err = "2.11.0"
 # mailer
 tera = "1.19.1"
