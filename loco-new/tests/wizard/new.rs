--- conflicted
+++ resolved
@@ -137,13 +137,11 @@
         // Generate deployment shuttle
         tester.run_generate(&vec!["deployment", "--kind", "shuttle"]);
 
-<<<<<<< HEAD
+        // Generate data
+        tester.run_generate(&vec!["data", "stocks"]);
+
         // Generate deployment kamal
         tester.run_generate(&vec!["deployment", "--kind", "kamal"]);
-=======
-        // Generate data
-        tester.run_generate(&vec!["data", "stocks"]);
->>>>>>> aae37030
 
         if db.enable() {
             // Generate Model
