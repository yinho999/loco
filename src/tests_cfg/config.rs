use std::collections::HashMap;

use crate::{
    config::{self, Config},
    controller::middleware,
    logger, scheduler,
};

#[must_use]
pub fn test_config() -> Config {
    Config {
        logger: config::Logger {
            enable: false,
            pretty_backtrace: true,
            level: logger::LogLevel::Off,
            format: logger::Format::Json,
            override_filter: None,
            file_appender: None,
        },
        server: config::Server {
            binding: "localhost".to_string(),
            port: 3000,
            host: "localhost".to_string(),
            ident: None,
<<<<<<< HEAD
            middlewares: config::Middlewares {
                compression: None,
                etag: None,
                limit_payload: None,
                logger: None,
                catch_panic: None,
                timeout_request: None,
                cors: None,
                request_context: None,
                static_assets: None,
                secure_headers: None,
                remote_ip: None,
                fallback: None,
            },
=======
            middlewares: middleware::Config::default(),
>>>>>>> e544fa46
        },
        #[cfg(feature = "with-db")]
        database: config::Database {
            uri: "sqlite::memory:".to_string(),
            enable_logging: false,
            min_connections: 1,
            max_connections: 1,
            connect_timeout: 1,
            idle_timeout: 1,
            acquire_timeout: None,
            auto_migrate: false,
            dangerously_truncate: false,
            dangerously_recreate: false,
        },
        queue: None,
        auth: None,
        workers: config::Workers {
            mode: config::WorkerMode::ForegroundBlocking,
        },
        mailer: None,
        initializers: None,
        settings: None,
        scheduler: Some(scheduler::Config {
            jobs: HashMap::from([(
                "job 1".to_string(),
                scheduler::Job {
                    run: "echo loco".to_string(),
                    shell: true,
                    cron: "*/5 * * * * *".to_string(),
                    tags: Some(vec!["base".to_string()]),
                    output: None,
                },
            )]),

            output: scheduler::Output::STDOUT,
        }),
    }
}<|MERGE_RESOLUTION|>--- conflicted
+++ resolved
@@ -22,24 +22,7 @@
             port: 3000,
             host: "localhost".to_string(),
             ident: None,
-<<<<<<< HEAD
-            middlewares: config::Middlewares {
-                compression: None,
-                etag: None,
-                limit_payload: None,
-                logger: None,
-                catch_panic: None,
-                timeout_request: None,
-                cors: None,
-                request_context: None,
-                static_assets: None,
-                secure_headers: None,
-                remote_ip: None,
-                fallback: None,
-            },
-=======
             middlewares: middleware::Config::default(),
->>>>>>> e544fa46
         },
         #[cfg(feature = "with-db")]
         database: config::Database {
