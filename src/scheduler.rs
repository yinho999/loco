//! # Scheduler Module
//! TBD

use std::{
    collections::HashMap,
    fmt, io,
    path::{Path, PathBuf},
    sync::OnceLock,
    time::Instant,
};

use regex::Regex;
use serde::{Deserialize, Serialize};
use tokio_cron_scheduler::{JobScheduler, JobSchedulerError};
<<<<<<< HEAD

use crate::{app::Hooks, environment::Environment, task::Tasks};

lazy_static::lazy_static! {
    static ref RE_IS_CRON_SYNTAX: Regex = Regex::new(r"^[\*\d]").unwrap();
=======

use crate::{app::Hooks, environment::Environment, task::Tasks};

static RE_IS_CRON_SYNTAX: OnceLock<Regex> = OnceLock::new();

fn get_re_is_cron_syntax() -> &'static Regex {
    RE_IS_CRON_SYNTAX.get_or_init(|| Regex::new(r"^[\*\d]").unwrap())
>>>>>>> 2d49fd55
}

/// Errors that may occur while operating the scheduler.
#[derive(thiserror::Error, Debug)]
pub enum Error {
    #[error("schedulers not configured")]
    Empty,

    #[error("task `{0}` not found")]
    TaskNotFound(String),

    #[error("Scheduler config file not found in path: '{}'", path.display())]
    ConfigNotFound { path: PathBuf, error: io::Error },

    #[error("Invalid scheduler config schema. err: '{}'", error.as_display())]
    InvalidConfigSchema { error: serde_yaml::Error },

    #[error("Invalid cron {cron}. err: '{}'", error.as_display())]
    InvalidCronSyntax { cron: String, error: String },

    #[error(transparent)]
    Question(#[from] JobSchedulerError),

    #[error(transparent)]
    IO(#[from] std::io::Error),
}

/// Result type used in the module, with a custom error type.
pub type Result<T, E = Error> = std::result::Result<T, E>;

/// Configuration structure for the scheduler.
#[derive(Clone, Debug, Serialize, Deserialize)]
#[serde(deny_unknown_fields)]
pub struct Config {
    /// A list of jobs to be scheduled.
    pub jobs: HashMap<String, Job>,
    /// The default output setting for the jobs.
    #[serde(default)]
    pub output: Output,
}

/// Representing a single job in the scheduler.
#[derive(Debug, Clone, Serialize, Deserialize)]
#[serde(deny_unknown_fields)]
pub struct Job {
    /// The command to run.
    /// In case of task: it should be a task name and also task arguments
    pub run: String,
    #[serde(default)]
    pub shell: bool,
    #[serde(rename = "schedule")]
    /// The cron expression defining the job's schedule.
    ///
    /// The format is as follows:
    /// sec   min   hour   day of month   month   day of week   year
    /// * *     *      *              *       *             *
    pub cron: String,
    /// Tags for tagging the job.
    pub tags: Option<Vec<String>>,
    /// Output settings for the job.
    pub output: Option<Output>,
}

impl fmt::Display for Scheduler {
    fn fmt(&self, f: &mut fmt::Formatter<'_>) -> fmt::Result {
        writeln!(
            f,
            "#      job_name        schedule               tags               run"
        )?;

        let mut job_names: Vec<&String> = self.jobs.keys().collect();
        job_names.sort();

        for (index, &job_name) in job_names.iter().enumerate() {
            if let Some(job) = self.jobs.get(job_name) {
                writeln!(
                    f,
                    "{:<6} {:<15} {:<22} {:<18} {:?}",
                    index + 1,
                    job_name,
                    job.cron,
                    job.tags
                        .as_ref()
                        .map_or("-".to_string(), |tags| tags.join(", ")),
                    job.run,
                )?;
            }
        }

        Ok(())
    }
}

/// Representing the scheduler itself.
#[derive(Clone, Debug)]
pub struct Scheduler {
    pub jobs: HashMap<String, Job>,
    binary_path: PathBuf,
    default_output: Output,
    environment: Environment,
}

/// Specification used to filter all scheduler job with the given Spec.
#[derive(Debug)]
pub struct Spec {
    pub name: Option<String>,
    pub tag: Option<String>,
}

/// Enum representing the scheduler job output.
#[derive(Clone, Default, Debug, Serialize, Deserialize)]
pub enum Output {
    /// Silent output, the STDOUT or STDERR of the job will not view out.
    #[serde(rename = "silent")]
    Silent,
    /// The STDOUT or STDERR of the job will view propagated
    #[default]
    #[serde(rename = "stdout")]
    STDOUT,
}

/// Structure representing the job command.
#[derive(Clone, Debug)]
pub struct JobDescription {
    /// The command to execute.
    pub command: String,
    /// The output setting for the job.
    pub output: Output,
    /// The environment in which the job will run.
    pub environment: Environment,
}

impl Job {
    /// Prepares the command for execution based on the job's configuration.
    #[must_use]
    pub fn prepare_command(
        &self,
        binary_path: &Path,
        default_output: &Output,
        environment: &Environment,
    ) -> JobDescription {
        let command = if self.shell {
            self.run.to_string()
        } else {
            [
                binary_path.display().to_string(),
                "task".to_string(),
                self.run.to_string(),
            ]
            .join(" ")
        };

        JobDescription {
            command,
            output: self
                .output
                .clone()
                .unwrap_or_else(|| default_output.clone()),
            environment: environment.clone(),
        }
    }
}

impl JobDescription {
    /// Executes the job command and returns the output.
    ///
    /// # Errors
    ///
    /// In addition to all the IO errors possible
    pub fn run(&self) -> io::Result<std::process::Output> {
        tracing::info!(command = &self.command, "execute jon command");
        let mut exec_job =
            duct_sh::sh_dangerous(&self.command).env("LOCO_ENV", self.environment.to_string());
        exec_job = match self.output {
            Output::Silent => exec_job.stdout_null().stderr_null(),
            Output::STDOUT => exec_job,
        };

        exec_job.run()
    }
}

impl Scheduler {
    /// Creates a new scheduler instance from the given configuration file.
    ///
    /// # Errors
    ///
    /// When could not parse the given file content into a [`Config`] struct.
    pub fn from_config<H: Hooks>(config: &Path, environment: &Environment) -> Result<Self> {
        let config_str =
            std::fs::read_to_string(config).map_err(|error| Error::ConfigNotFound {
                path: config.to_path_buf(),
                error,
            })?;

        let config: Config = serde_yaml::from_str(&config_str)
            .map_err(|error| Error::InvalidConfigSchema { error })?;

        Self::new::<H>(&config, environment)
    }

    /// Creates a new scheduler instance from the provided configuration data.
    ///
    /// When creating a new scheduler instance all register task should be
    /// loaded for validate the given configuration.
    ///
    /// # Errors
    ///
    /// When there is not job in the given config
    pub fn new<H: Hooks>(data: &Config, environment: &Environment) -> Result<Self> {
        let mut tasks = Tasks::default();
        H::register_tasks(&mut tasks);

        let mut jobs = HashMap::new();
        for (job_name, job) in &data.jobs {
            if job.shell {
                jobs.insert(job_name.to_string(), job.clone());
            } else {
                let task_name = job.run.split_whitespace().next().unwrap_or("");
                if tasks.names().iter().any(|name| name.as_str() == task_name) {
                    jobs.insert(job_name.to_string(), job.clone());
                } else {
                    return Err(Error::TaskNotFound(task_name.to_string()));
                }
            }
        }

        if jobs.is_empty() {
            return Err(Error::Empty);
        }

        Ok(Self {
            jobs,
            binary_path: std::env::current_exe()?,
            default_output: data.output.clone(),
            environment: environment.clone(),
        })
    }

    /// Filters the scheduler's jobs based on the provided specification.
    #[must_use]
    pub fn by_spec(self, include_jobs: &Spec) -> Self {
        let jobs = self
            .jobs
            .into_iter()
            .filter(|(job_name, job)| {
                if let Some(name) = &include_jobs.name {
                    return name == job_name;
                }

                if let Some(tag) = &include_jobs.tag {
                    if let Some(job_tags) = &job.tags {
                        return job_tags.contains(tag);
                    }
                }

                true
            })
            .collect::<HashMap<String, Job>>();

        Self { jobs, ..self }
    }

    /// Runs the scheduled jobs according to their cron expressions.
    ///
    /// # Errors
    ///
    /// When could not add job to the scheduler
    pub async fn run(self) -> Result<()> {
        let mut sched = JobScheduler::new().await?;

        for (job_name, job) in &self.jobs {
            let job_description =
                job.prepare_command(&self.binary_path, &self.default_output, &self.environment);

            let cron_syntax = if get_re_is_cron_syntax().is_match(&job.cron) {
                job.cron.clone()
            } else {
                english_to_cron::str_cron_syntax(&job.cron).map_err(|err| {
                    Error::InvalidCronSyntax {
                        cron: job.cron.clone(),
                        error: err.to_string(),
                    }
                })?
            };

            let job_name = job_name.to_string();
            sched
                .add(tokio_cron_scheduler::Job::new_async(
                    cron_syntax.as_str(),
                    move |uuid, mut _l| {
                        let job_description = job_description.clone();
                        let job_name = job_name.to_string();
                        Box::pin(async move {
                            let task_span = tracing::span!(
                                tracing::Level::DEBUG,
                                "run_job",
                                job_name,
                                job_id = ?uuid,
                            );
                            let start = Instant::now();
                            let _guard = task_span.enter();
                            match job_description.run() {
                                Ok(output) => {
                                    tracing::debug!(
                                        duration = ?start.elapsed(),
                                        status_code = output.status.code(),
                                        "execute scheduler job finished"
                                    );
                                }
                                Err(err) => {
                                    tracing::error!(
                                        duration = ?start.elapsed(),
                                        error = %err,
                                        "failed to execute scheduler job in sub process"
                                    );
                                }
                            };
                        })
                    },
                )?)
                .await?;
        }

        sched.start().await?;

        tokio::signal::ctrl_c().await?;
        sched.shutdown().await?;

        Ok(())
    }
}

#[cfg(test)]
mod tests {

    use insta::assert_debug_snapshot;
    use rstest::rstest;
    use tests_cfg::db::AppHook;
    use tokio::time::{self, Duration};

    use super::*;
    use crate::tests_cfg;

    fn get_scheduler_from_config() -> Result<Scheduler, Error> {
        let scheduler_config_path = PathBuf::from("tests")
            .join("fixtures")
            .join("scheduler")
            .join("scheduler.yaml");

        Scheduler::from_config::<AppHook>(&scheduler_config_path, &Environment::Development)
    }

    #[test]
    pub fn can_display_scheduler() {
        let scheduler = get_scheduler_from_config().unwrap();
        assert_debug_snapshot!(format!("{scheduler}"));
    }

    #[test]
    pub fn can_load_from_config_local_config() {
        assert!(get_scheduler_from_config().is_ok());
    }

    #[tokio::test]
    pub async fn can_load_from_env_config() {
        let app_context = tests_cfg::app::get_app_context().await;
        let scheduler = Scheduler::new::<AppHook>(
            &app_context.config.scheduler.unwrap(),
            &Environment::Development,
        );

        assert!(scheduler.is_ok());
    }

    #[test]
    pub fn can_load_jobs_by_spec_tag_multiple_jobs() {
        let scheduler = get_scheduler_from_config().unwrap().by_spec(&Spec {
            name: None,
            tag: Some("base".to_string()),
        });

        assert_eq!(scheduler.jobs.len(), 2);
    }

    #[test]
    pub fn can_load_jobs_by_spec_tag_single_jobs() {
        let scheduler = get_scheduler_from_config().unwrap().by_spec(&Spec {
            name: None,
            tag: Some("echo".to_string()),
        });

        assert_eq!(scheduler.jobs.len(), 1);
        assert!(scheduler.jobs.contains_key("print_task"));
    }

    #[test]
    pub fn can_load_jobs_by_spec_with_job_name() {
        let scheduler = get_scheduler_from_config().unwrap().by_spec(&Spec {
            name: Some("write_to_file".to_string()),
            tag: None,
        });

        assert_eq!(scheduler.jobs.len(), 1);
        assert!(scheduler.jobs.contains_key("write_to_file"));
    }

    #[rstest]
    #[case("shell", "echo loco", true)]
    #[case("task", "foo LOCO_ENV:test SCHEDULER:true", false)]
    pub fn can_prepare_command(#[case] test_name: &str, #[case] run: &str, #[case] shell: bool) {
        let job = Job {
            run: run.to_string(),
            shell,
            cron: "*/5 * * * * *".to_string(),
            tags: None,
            output: None,
        };

        let prepare_command = job.prepare_command(
            PathBuf::from("[BIN_PATH]").as_path(),
            &Output::STDOUT,
            &Environment::Test,
        );
        assert_debug_snapshot!(
            format!("can_prepare_command_[{test_name}]"),
            prepare_command
        );
    }

    #[tokio::test]
    pub async fn can_run() {
        let mut scheduler = get_scheduler_from_config().unwrap();

        let path = tree_fs::Tree::default()
            .add("scheduler.txt", "")
            .add("scheduler2.txt", "")
            .create()
            .unwrap();

        assert_eq!(
            std::fs::read_to_string(path.join("scheduler.txt"))
                .unwrap()
                .lines()
                .count(),
            0
        );
        assert_eq!(
            std::fs::read_to_string(path.join("scheduler2.txt"))
                .unwrap()
                .lines()
                .count(),
            0
        );

        scheduler.jobs = HashMap::from([
            (
                "test".to_string(),
                Job {
                    run: format!("echo loco >> {}", path.join("scheduler.txt").display()),
                    shell: true,
                    cron: "run every 1 second".to_string(),
                    tags: None,
                    output: None,
                },
            ),
            (
                "test_2".to_string(),
                Job {
                    run: format!("echo loco >> {}", path.join("scheduler2.txt").display()),
                    shell: true,
                    cron: "* * * * * ? *".to_string(),
                    tags: None,
                    output: None,
                },
            ),
        ]);

        let handle = tokio::spawn(async move {
            scheduler.run().await.unwrap();
        });

        time::sleep(Duration::from_secs(5)).await;
        handle.abort();

        assert!(
            std::fs::read_to_string(path.join("scheduler.txt"))
                .unwrap()
                .lines()
                .count()
                >= 4
        );
        assert!(
            std::fs::read_to_string(path.join("scheduler2.txt"))
                .unwrap()
                .lines()
                .count()
                >= 4
        );
    }
}<|MERGE_RESOLUTION|>--- conflicted
+++ resolved
@@ -1,6 +1,8 @@
 //! # Scheduler Module
 //! TBD
 
+use regex::Regex;
+use serde::{Deserialize, Serialize};
 use std::{
     collections::HashMap,
     fmt, io,
@@ -12,13 +14,6 @@
 use regex::Regex;
 use serde::{Deserialize, Serialize};
 use tokio_cron_scheduler::{JobScheduler, JobSchedulerError};
-<<<<<<< HEAD
-
-use crate::{app::Hooks, environment::Environment, task::Tasks};
-
-lazy_static::lazy_static! {
-    static ref RE_IS_CRON_SYNTAX: Regex = Regex::new(r"^[\*\d]").unwrap();
-=======
 
 use crate::{app::Hooks, environment::Environment, task::Tasks};
 
@@ -26,7 +21,6 @@
 
 fn get_re_is_cron_syntax() -> &'static Regex {
     RE_IS_CRON_SYNTAX.get_or_init(|| Regex::new(r"^[\*\d]").unwrap())
->>>>>>> 2d49fd55
 }
 
 /// Errors that may occur while operating the scheduler.
@@ -363,13 +357,13 @@
 #[cfg(test)]
 mod tests {
 
+    use super::*;
+    use crate::tests_cfg;
     use insta::assert_debug_snapshot;
+
     use rstest::rstest;
     use tests_cfg::db::AppHook;
     use tokio::time::{self, Duration};
-
-    use super::*;
-    use crate::tests_cfg;
 
     fn get_scheduler_from_config() -> Result<Scheduler, Error> {
         let scheduler_config_path = PathBuf::from("tests")
