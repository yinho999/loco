//! command-line interface for running various tasks and commands
//! related to the application. It allows developers to interact with the
//! application via the command line.
//!
//! # Example
//!
//! ```rust,ignore
//! use myapp::app::App;
//! use loco_rs::cli;
//! use migration::Migrator;
//!
//! #[tokio::main]
//! async fn main() {
//!     cli::main::<App, Migrator>().await
//! }
//! ```
cfg_if::cfg_if! {
    if #[cfg(feature = "with-db")] {
        use sea_orm_migration::MigratorTrait;
        use crate::doctor;
        use crate::boot::{run_db};
        use crate::db;
    } else {}
}

#[cfg(any(
    feature = "bg_redis",
    feature = "bg_pg",
    feature = "bg_sqlt",
    feature = "with-db"
))]
use std::process::exit;
<<<<<<< HEAD
use std::{
    collections::BTreeMap,
    path::{Path, PathBuf},
};
=======
use std::{collections::BTreeMap, path::PathBuf};
>>>>>>> 64e1fe08

use clap::{ArgAction, Parser, Subcommand};
use colored::Colorize;
use duct::cmd;

#[cfg(any(feature = "bg_redis", feature = "bg_pg", feature = "bg_sqlt"))]
use crate::bgworker::JobStatus;
use crate::{
    app::{AppContext, Hooks},
    boot::{
        create_app, create_context, list_endpoints, list_middlewares, run_scheduler, run_task,
        start, RunDbCommand, ServeParams, StartMode,
    },
    config::{Config, WorkerMode},
    environment::{resolve_from_env, Environment, DEFAULT_ENVIRONMENT},
    logger, task, Error,
};

#[derive(Parser)]
#[command(author, version, about, long_about = None)]
#[command(propagate_version = true)]
struct Playground {
    /// Specify the environment
    #[arg(short, long, global = true, help = &format!("Specify the environment [default: {}]", DEFAULT_ENVIRONMENT))]
    environment: Option<String>,
}

#[derive(Parser)]
#[command(author, version, about, long_about = None)]
#[command(propagate_version = true)]
struct Cli {
    #[command(subcommand)]
    command: Commands,

    /// Specify the environment
    #[arg(short, long, global = true, help = &format!("Specify the environment [default: {}]", DEFAULT_ENVIRONMENT))]
    environment: Option<String>,
}

#[derive(Subcommand)]
enum Commands {
    /// Start an app
    #[clap(alias("s"))]
    Start {
        /// start worker
        #[arg(short, long, action)]
        worker: bool,
        /// start same-process server and worker
        #[arg(short, long, action)]
        server_and_worker: bool,
        /// server bind address
        #[arg(short, long, action)]
        binding: Option<String>,
        /// server port address
        #[arg(short, long, action)]
        port: Option<i32>,
        /// disable the banner display
        #[arg(short, long, action = ArgAction::SetTrue)]
        no_banner: bool,
    },
    #[cfg(feature = "with-db")]
    /// Perform DB operations
    Db {
        #[command(subcommand)]
        command: DbCommands,
    },
    /// Describe all application endpoints
    Routes {},
    /// Describe all application middlewares
    Middleware {
        // print out the middleware configurations.
        #[arg(short = 'c', long = "config", action)]
        show_config: bool,
    },
    /// Run a custom task
    #[clap(alias("t"))]
    Task {
        /// Task name (identifier)
        name: Option<String>,
        /// Task params (e.g. <`my_task`> foo:bar baz:qux)
        #[clap(value_parser = parse_key_val::<String,String>)]
        params: Vec<(String, String)>,
    },
    #[cfg(any(feature = "bg_redis", feature = "bg_pg", feature = "bg_sqlt"))]
    /// Managing jobs queue.
    Jobs {
        #[command(subcommand)]
        command: JobsCommands,
    },
    /// Run the scheduler
    Scheduler {
        /// Run a specific job by its name.
        #[arg(short, long, action)]
        name: Option<String>,
        /// Run jobs that are associated with a specific tag.
        #[arg(short, long, action)]
        tag: Option<String>,
        /// Specify a path to a dedicated scheduler configuration file. by
        /// default load schedulers job setting from environment config.
        #[clap(value_parser)]
        #[arg(short = 'c', long = "config", action)]
        config_path: Option<PathBuf>,
        /// Show all configured jobs
        #[arg(short, long, action)]
        list: bool,
    },
    /// code generation creates a set of files and code templates based on a
    /// predefined set of rules.
    #[cfg(debug_assertions)]
    #[clap(alias("g"))]
    Generate {
        /// What to generate
        #[command(subcommand)]
        component: ComponentArg,
    },
    #[cfg(feature = "with-db")]
    /// Validate and diagnose configurations.
    Doctor {
        /// print out the current configurations.
        #[arg(short, long, action)]
        config: bool,
        #[arg(short, long, action)]
        production: bool,
    },
    /// Display the app version
    Version {},

    /// Watch and restart the app
    #[clap(alias("w"))]
    Watch {
        /// start worker
        #[arg(short, long, action)]
        worker: bool,
        /// start same-process server and worker
        #[arg(short, long, action)]
        server_and_worker: bool,
    },
}

#[cfg(debug_assertions)]
#[derive(Subcommand)]
enum ComponentArg {
    #[cfg(feature = "with-db")]
    /// Generates a new model file for defining the data structure of your
    /// application, and test file logic.
    #[command(after_help = format!(
    "{}  
  - Generate empty model:
      $ cargo loco g model posts

  - Generate model with fields:
      $ cargo loco g model posts title:string! content:text

  - Generate model with references:
      $ cargo loco g model movies long_title:string director:references award:references:prize_id
      # 'director:references' references the 'directors' table with 'director_id' on 'movies'
      # 'award:references:prize_id' references the 'awards' table with 'prize_id' on 'movies'
",
    "Examples:".bold().underline()
))]
    Model {
        /// Name of the thing to generate
        name: String,

        /// Is it a link table? Use this in many-to-many relations
        #[arg(short, long, action)]
        link: bool,

        /// Model fields, eg. title:string hits:int
        #[clap(value_parser = parse_key_val::<String,String>)]
        fields: Vec<(String, String)>,
    },
    #[cfg(feature = "with-db")]
    /// Generates a new migration file
    #[command(after_help = format!("{}
  - Create a new table:
      $ cargo loco g migration CreatePosts title:string
      # Creates a migration to add a 'posts' table with a 'title' column of type string.

  - Add columns to an existing table:
      $ cargo loco g migration AddNameAndAgeToUsers name:string age:int
      # Adds 'name' (string) and 'age' (integer) columns to the 'users' table.

  - Remove columns from a table:
      $ cargo loco g migration RemoveNameAndAgeFromUsers name:string age:int
      # Removes 'name' and 'age' columns from the 'users' table.

  - Add a foreign key reference:
      $ cargo loco g migration AddUserRefToPosts user:references
      # Adds a reference to the 'users' table in the 'posts' table.

  - Create a join table:
      $ cargo loco g migration CreateJoinTableUsersAndGroups count:int
      # Creates a join table 'users_groups' with an additional 'count' column.

  - Create an empty migration:
      $ cargo loco g migration FixUsersTable
      # Creates a blank migration file for custom edits to the 'users' table.

After running the migration, follow these steps to complete the process:
  - Apply the migration:
    $ cargo loco db migrate
  - Generate the model entities:
    $ cargo loco db entities
", "Examples:".bold().underline()))]
    Migration {
        /// Name of the migration to generate
        name: String,
        /// Table fields, eg. title:string hits:int
        #[clap(value_parser = parse_key_val::<String,String>, )]
        fields: Vec<(String, String)>,
    },
    #[cfg(feature = "with-db")]
    /// Generates a CRUD scaffold, model and controller
    #[command(after_help = format!("{}
 $ cargo loco g model posts title:string! user:references --api", "Examples:".bold().underline()))]
    Scaffold {
        /// Name of the thing to generate
        name: String,

        /// Model fields, eg. title:string hits:int
        #[clap(value_parser = parse_key_val::<String,String>)]
        fields: Vec<(String, String)>,

        /// The kind of scaffold to generate
        #[clap(short, long, value_enum, group = "scaffold_kind_group")]
        kind: Option<loco_gen::ScaffoldKind>,

        /// Use HTMX scaffold
        #[clap(long, group = "scaffold_kind_group")]
        htmx: bool,

        /// Use HTML scaffold
        #[clap(long, group = "scaffold_kind_group")]
        html: bool,

        /// Use API scaffold
        #[clap(long, group = "scaffold_kind_group")]
        api: bool,
    },
    /// Generate a new controller with the given controller name, and test file.
    #[command(after_help = format!(
    "{}  
  - Generate an empty controller:
      $ cargo loco generate controller posts --api

  - Generate a controller with actions:
      $ cargo loco generate controller posts --api list remove update
",
    "Examples:".bold().underline()
))]
    Controller {
        /// Name of the thing to generate
        name: String,

        /// Actions
        actions: Vec<String>,

        /// The kind of controller actions to generate
        #[clap(short, long, value_enum, group = "scaffold_kind_group")]
        kind: Option<loco_gen::ScaffoldKind>,

        /// Use HTMX controller actions
        #[clap(long, group = "scaffold_kind_group")]
        htmx: bool,

        /// Use HTML controller actions
        #[clap(long, group = "scaffold_kind_group")]
        html: bool,

        /// Use API controller actions
        #[clap(long, group = "scaffold_kind_group")]
        api: bool,
    },
    /// Generate a Task based on the given name
    Task {
        /// Name of the thing to generate
        name: String,
    },
    /// Generate a scheduler jobs configuration template
    Scheduler {},
    /// Generate worker
    Worker {
        /// Name of the thing to generate
        name: String,
    },
    /// Generate mailer
    Mailer {
        /// Name of the thing to generate
        name: String,
    },
    /// Generate a deployment infrastructure
    Deployment {
        // deployment kind.
        #[clap(long, value_enum)]
        kind: loco_gen::DeploymentKind,
    },

    /// Override templates and allows you to take control of them. You can
    /// always go back when deleting the local template.
    #[command(after_help = format!("{}
  - Override a Specific File:
      * cargo loco generate override scaffold/api/controller.t
      * cargo loco generate override migration/add_columns.t

  - Override All Files in a Folder:
      * cargo loco generate override scaffold/htmx
      * cargo loco generate override task

  - Override All templates:
      * cargo loco generate override .
", "Examples:".bold().underline()))]
    Override {
        /// The path to a specific template or directory to copy.
        template_path: Option<String>,

        /// Show available templates to copy under the specified directory
        /// without actually coping them.
        #[arg(long, action)]
        info: bool,
    },
}

#[cfg(debug_assertions)]
impl ComponentArg {
    fn into_gen_component(self, config: &Config) -> crate::Result<loco_gen::Component> {
        match self {
            #[cfg(feature = "with-db")]
            Self::Model { name, link, fields } => {
                Ok(loco_gen::Component::Model { name, link, fields })
            }
            #[cfg(feature = "with-db")]
            Self::Migration { name, fields } => Ok(loco_gen::Component::Migration { name, fields }),
            #[cfg(feature = "with-db")]
            Self::Scaffold {
                name,
                fields,
                kind,
                htmx,
                html,
                api,
            } => {
                let kind = if let Some(kind) = kind {
                    kind
                } else if htmx {
                    loco_gen::ScaffoldKind::Htmx
                } else if html {
                    loco_gen::ScaffoldKind::Html
                } else if api {
                    loco_gen::ScaffoldKind::Api
                } else {
                    return Err(crate::Error::string(
                        "Error: One of `kind`, `htmx`, `html`, or `api` must be specified.",
                    ));
                };

                Ok(loco_gen::Component::Scaffold { name, fields, kind })
            }
            Self::Controller {
                name,
                actions,
                kind,
                htmx,
                html,
                api,
            } => {
                let kind = if let Some(kind) = kind {
                    kind
                } else if htmx {
                    loco_gen::ScaffoldKind::Htmx
                } else if html {
                    loco_gen::ScaffoldKind::Html
                } else if api {
                    loco_gen::ScaffoldKind::Api
                } else {
                    return Err(crate::Error::string(
                        "Error: One of `kind`, `htmx`, `html`, or `api` must be specified.",
                    ));
                };

                Ok(loco_gen::Component::Controller {
                    name,
                    actions,
                    kind,
                })
            }
            Self::Task { name } => Ok(loco_gen::Component::Task { name }),
            Self::Scheduler {} => Ok(loco_gen::Component::Scheduler {}),
            Self::Worker { name } => Ok(loco_gen::Component::Worker { name }),
            Self::Mailer { name } => Ok(loco_gen::Component::Mailer { name }),
            Self::Deployment { kind } => {
                let copy_asset_folder = &config
                    .server
                    .middlewares
                    .static_assets
                    .clone()
                    .map(|a| a.folder.path);

                let fallback_file = &config
                    .server
                    .middlewares
                    .static_assets
                    .clone()
                    .map(|a| a.fallback);
<<<<<<< HEAD
                #[cfg(feature = "with-db")]
                let postgres = config.database.uri.contains("postgres://");
                #[cfg(not(feature = "with-db"))]
                let postgres = false;
                #[cfg(feature = "with-db")]
                let sqlite = config.database.uri.contains("sqlite://");
                #[cfg(not(feature = "with-db"))]
                let sqlite = false;
                Ok(Component::Deployment {
=======

                Ok(loco_gen::Component::Deployment {
>>>>>>> 64e1fe08
                    kind,
                    asset_folder: copy_asset_folder.clone(),
                    fallback_file: fallback_file.clone(),
                    host: config.server.host.clone(),
                    port: config.server.port,
                    background_queue: config.workers.mode == WorkerMode::BackgroundQueue,
                    postgres,
                    sqlite,
                })
            }
            Self::Override {
                template_path: _,
                info: _,
            } => Err(crate::Error::string(
                "Error: Override could not be generated.",
            )),
        }
    }
}

#[derive(Subcommand)]
enum DbCommands {
    /// Create schema
    Create,
    /// Migrate schema (up)
    Migrate,
    /// Run one down migration, or add a number to run multiple down migrations
    /// (i.e. `down 2`)
    Down {
        /// The number of migrations to rollback
        #[arg(default_value_t = 1)]
        steps: u32,
    },
    /// Drop all tables, then reapply all migrations
    Reset,
    /// Migration status
    Status,
    /// Generate entity .rs files from database schema
    #[cfg(debug_assertions)]
    Entities,
    /// Truncate data in tables (without dropping)
    Truncate,
    /// Seed your database with initial data or dump tables to files.
    Seed {
        /// Clears all data in the database before seeding.
        #[arg(short, long)]
        reset: bool,
        /// Dumps all database tables to files.
        #[arg(short, long)]
        dump: bool,
        /// Specifies specific tables to dump.
        #[arg(long, value_delimiter = ',')]
        dump_tables: Option<Vec<String>>,
        /// Specifies the folder containing seed files (defaults to
        /// 'src/fixtures').
        #[arg(long, default_value = "src/fixtures")]
        from: PathBuf,
    },
    /// Dump database schema
    Schema,
}

impl From<DbCommands> for RunDbCommand {
    fn from(value: DbCommands) -> Self {
        match value {
            DbCommands::Migrate => Self::Migrate,
            DbCommands::Down { steps } => Self::Down(steps),
            DbCommands::Reset => Self::Reset,
            DbCommands::Status => Self::Status,
            #[cfg(debug_assertions)]
            DbCommands::Entities => Self::Entities,
            DbCommands::Truncate => Self::Truncate,
            DbCommands::Seed {
                reset,
                from,
                dump,
                dump_tables,
            } => Self::Seed {
                reset,
                from,
                dump,
                dump_tables,
            },
            DbCommands::Create => {
                unreachable!("Create db should't handled in the global db commands")
            }
            DbCommands::Schema => Self::Schema,
        }
    }
}

#[cfg(any(feature = "bg_redis", feature = "bg_pg", feature = "bg_sqlt"))]
#[derive(Subcommand)]
enum JobsCommands {
    /// Cancels jobs with the specified names, setting their status to
    /// `cancelled`.
    Cancel {
        /// Names of jobs to cancel.
        #[arg(long)]
        name: String,
    },
    /// Deletes jobs that are either completed or cancelled.
    Tidy {},
    /// Deletes jobs based on their age in days.
    Purge {
        /// Deletes jobs with errors or cancelled, older than the specified
        /// maximum age in days.
        #[arg(long, default_value_t = 90)]
        max_age: i64,
        /// Limits the jobs being saved to those with specific criteria like
        /// completed or queued.
        #[arg(long, use_value_delimiter = true)]
        status: Option<Vec<JobStatus>>,
        /// Saves the details of jobs into a file before deleting them.
        #[arg(long)]
        dump: Option<PathBuf>,
    },
    /// Saves the details of all jobs to files in the specified folder.
    Dump {
        /// Limits the jobs being saved to those with specific criteria like
        /// completed or queued.
        #[arg(long, use_value_delimiter = true)]
        status: Option<Vec<JobStatus>>,
        /// Folder to save the job files (default: current directory).
        #[arg(short, long, default_value = ".")]
        folder: PathBuf,
    },
    /// Imports jobs from a file.
    Import {
        /// Path to the file containing job details to import.
        #[arg(short, long)]
        file: PathBuf,
    },
}

/// Parse a single key-value pair
fn parse_key_val<T, U>(
    s: &str,
) -> std::result::Result<(T, U), Box<dyn std::error::Error + Send + Sync>>
where
    T: std::str::FromStr,
    T::Err: std::error::Error + Send + Sync + 'static,
    U: std::str::FromStr,
    U::Err: std::error::Error + Send + Sync + 'static,
{
    let pos = s
        .find(':')
        .ok_or_else(|| format!("invalid KEY=value: no `:` found in `{s}`"))?;
    Ok((s[..pos].parse()?, s[pos + 1..].parse()?))
}

#[cfg(feature = "with-db")]
/// run playgroup code
///
/// # Errors
///
/// When could not create app context
pub async fn playground<H: Hooks>() -> crate::Result<AppContext> {
    let cli = Playground::parse();
    let environment: Environment = cli.environment.unwrap_or_else(resolve_from_env).into();

    let config = H::load_config(&environment).await?;

    if !H::init_logger(&config, &environment)? {
        logger::init::<H>(&config.logger)?;
    }

    let app_context = create_context::<H>(&environment, config).await?;
    Ok(app_context)
}

/// # Main CLI Function
///
/// The `main` function is the entry point for the command-line interface (CLI)
/// of the application. It parses command-line arguments, interprets the
/// specified commands, and performs corresponding actions. This function is
/// generic over `H` and `M`, where `H` represents the application hooks and `M`
/// represents the migrator trait for handling database migrations.
///
/// # Errors
///
/// Returns an any error indicating success or failure during the CLI execution.
///
/// # Example
///
/// ```rust,ignore
/// use myapp::app::App;
/// use loco_rs::cli;
/// use migration::Migrator;
///
/// #[tokio::main]
/// async fn main()  {
///     cli::main::<App, Migrator>().await
/// }
/// ```
#[cfg(feature = "with-db")]
#[allow(clippy::too_many_lines)]
#[allow(clippy::cognitive_complexity)]
pub async fn main<H: Hooks, M: MigratorTrait>() -> crate::Result<()> {
    let cli: Cli = Cli::parse();
    let environment: Environment = cli.environment.unwrap_or_else(resolve_from_env).into();

    let config = H::load_config(&environment).await?;

    if !H::init_logger(&config, &environment)? {
        logger::init::<H>(&config.logger)?;
    }

    let task_span = create_root_span(&environment);
    let _guard = task_span.enter();

    match cli.command {
        Commands::Start {
            worker,
            server_and_worker,
            binding,
            port,
            no_banner,
        } => {
            let start_mode = if worker {
                StartMode::WorkerOnly
            } else if server_and_worker {
                StartMode::ServerAndWorker
            } else {
                StartMode::ServerOnly
            };

            let boot_result = create_app::<H, M>(start_mode, &environment, config).await?;
            let serve_params = ServeParams {
                port: port.map_or(boot_result.app_context.config.server.port, |p| p),
                binding: binding
                    .unwrap_or_else(|| boot_result.app_context.config.server.binding.to_string()),
            };
            start::<H>(boot_result, serve_params, no_banner).await?;
        }
        #[cfg(feature = "with-db")]
        Commands::Db { command } => {
            if matches!(command, DbCommands::Create) {
                db::create(&config.database.uri).await?;
            } else {
                let app_context = create_context::<H>(&environment, config).await?;
                run_db::<H, M>(&app_context, command.into()).await?;
            }
        }
        #[cfg(any(feature = "bg_redis", feature = "bg_pg", feature = "bg_sqlt"))]
        Commands::Jobs { command } => {
            handle_job_command::<H>(command, &environment, config).await?;
        }
        Commands::Routes {} => {
            let app_context = create_context::<H>(&environment, config).await?;
            show_list_endpoints::<H>(&app_context);
        }
        Commands::Middleware { show_config } => {
            let app_context = create_context::<H>(&environment, config).await?;
            let middlewares = list_middlewares::<H>(&app_context);
            for middleware in middlewares.iter().filter(|m| m.enabled) {
                println!(
                    "{:<22} {}",
                    middleware.id.bold(),
                    if show_config {
                        middleware.detail.as_str()
                    } else {
                        ""
                    }
                );
            }
            println!("\n");
            for middleware in middlewares.iter().filter(|m| !m.enabled) {
                println!("{:<22} (disabled)", middleware.id.bold().dimmed(),);
            }
        }
        Commands::Task { name, params } => {
            let vars = task::Vars::from_cli_args(params);
            let app_context = create_context::<H>(&environment, config).await?;
            run_task::<H>(&app_context, name.as_ref(), &vars).await?;
        }
        Commands::Scheduler {
            name,
            config_path,
            tag,
            list,
        } => {
            let app_context = create_context::<H>(&environment, config).await?;
            run_scheduler::<H>(&app_context, config_path.as_ref(), name, tag, list).await?;
        }
        #[cfg(debug_assertions)]
        Commands::Generate { component } => {
            handle_generate_command::<H>(component, &config)?;
        }
        Commands::Doctor {
            config: config_arg,
            production,
        } => {
            if config_arg {
                println!("{}", &config);
                println!("Environment: {}", &environment);
            } else {
                let mut should_exit = false;
                for (_, check) in doctor::run_all(&config, production).await? {
                    if !should_exit && !check.valid() {
                        should_exit = true;
                    }
                    println!("{check}");
                }
                if should_exit {
                    exit(1);
                }
            }
        }
        Commands::Version {} => {
            println!("{}", H::app_version(),);
        }

        Commands::Watch {
            worker,
            server_and_worker,
        } => {
            // cargo-watch  -s 'cargo loco start'
            let mut subcmd = vec!["cargo", "loco", "start"];
            if worker {
                subcmd.push("--worker");
            } else if server_and_worker {
                subcmd.push("--server-and-worker");
            }

            cmd("cargo-watch", &["-s", &subcmd.join(" ")])
                .run()
                .map_err(|err| {
                    Error::Message(format!(
                        "failed to start with `cargo-watch`. Did you `cargo install \
                         cargo-watch`?. error details: `{err}`",
                    ))
                })?;
        }
    }
    Ok(())
}

#[cfg(not(feature = "with-db"))]
pub async fn main<H: Hooks>() -> crate::Result<()> {
    let cli = Cli::parse();
    let environment: Environment = cli.environment.unwrap_or_else(resolve_from_env).into();

    let config = H::load_config(&environment).await?;

    if !H::init_logger(&config, &environment)? {
        logger::init::<H>(&config.logger)?;
    }

    let task_span = create_root_span(&environment);
    let _guard = task_span.enter();

    match cli.command {
        Commands::Start {
            worker,
            server_and_worker,
            binding,
            port,
            no_banner,
        } => {
            let start_mode = if worker {
                StartMode::WorkerOnly
            } else if server_and_worker {
                StartMode::ServerAndWorker
            } else {
                StartMode::ServerOnly
            };

            let boot_result = create_app::<H>(start_mode, &environment, config).await?;
            let serve_params = ServeParams {
                port: port.map_or(boot_result.app_context.config.server.port, |p| p),
                binding: binding.map_or(
                    boot_result.app_context.config.server.binding.to_string(),
                    |b| b,
                ),
            };
            start::<H>(boot_result, serve_params, no_banner).await?;
        }
        Commands::Routes {} => {
            let app_context = create_context::<H>(&environment, config).await?;
            show_list_endpoints::<H>(&app_context)
        }
        Commands::Middleware { show_config } => {
            let app_context = create_context::<H>(&environment, config).await?;
            let middlewares = list_middlewares::<H>(&app_context);
            for middleware in middlewares.iter().filter(|m| m.enabled) {
                println!(
                    "{:<22} {}",
                    middleware.id.bold(),
                    if show_config {
                        middleware.detail.as_str()
                    } else {
                        ""
                    }
                );
            }
            println!("\n");
            for middleware in middlewares.iter().filter(|m| !m.enabled) {
                println!("{:<22} (disabled)", middleware.id.bold().dimmed(),);
            }
        }
        Commands::Task { name, params } => {
            let vars = task::Vars::from_cli_args(params);
            let app_context = create_context::<H>(&environment, config).await?;
            run_task::<H>(&app_context, name.as_ref(), &vars).await?;
        }
        #[cfg(any(feature = "bg_redis", feature = "bg_pg", feature = "bg_sqlt"))]
        Commands::Jobs { command } => {
            handle_job_command::<H>(command, &environment, config).await?
        }
        Commands::Scheduler {
            name,
            config_path,
            tag,
            list,
        } => {
            let app_context = create_context::<H>(&environment, config).await?;
            run_scheduler::<H>(&app_context, config_path.as_ref(), name, tag, list).await?;
        }
        #[cfg(debug_assertions)]
        Commands::Generate { component } => {
            handle_generate_command::<H>(component, &config)?;
        }
        Commands::Version {} => {
            println!("{}", H::app_version(),);
        }
        Commands::Watch {
            worker,
            server_and_worker,
        } => {
            // cargo-watch  -s 'cargo loco start'
            let mut subcmd = vec!["cargo", "loco", "start"];
            if worker {
                subcmd.push("--worker");
            } else if server_and_worker {
                subcmd.push("--server-and-worker");
            }

            cmd("cargo-watch", &["-s", &subcmd.join(" ")])
                .run()
                .map_err(|err| {
                    Error::Message(format!(
                        "failed to start with `cargo-watch`. Did you `cargo install \
                         cargo-watch`?. error details: `{err}`",
                    ))
                })?;
        }
    }
    Ok(())
}

fn show_list_endpoints<H: Hooks>(ctx: &AppContext) {
    let mut routes = list_endpoints::<H>(ctx);

    // Sort first by path, then ensure HTTP methods are in a consistent order
    routes.sort_by(|a, b| {
        let method_priority = |actions: &[_]| match actions
            .first()
            .map(ToString::to_string)
            .unwrap_or_default()
            .as_str()
        {
            "GET" => 0,
            "POST" => 1,
            "PUT" => 2,
            "PATCH" => 3,
            "DELETE" => 4,
            _ => 5,
        };

        let a_priority = method_priority(&a.actions);
        let b_priority = method_priority(&b.actions);

        a.uri.cmp(&b.uri).then(a_priority.cmp(&b_priority))
    });

    // Group routes by their first path segment and full path
    let mut path_groups: BTreeMap<String, BTreeMap<String, Vec<String>>> = BTreeMap::new();

    for router in routes {
        let path = router.uri.trim_start_matches('/');
        let segments: Vec<&str> = path.split('/').collect();
        let root = (*segments.first().unwrap_or(&"")).to_string();

        let actions_str = router
            .actions
            .iter()
            .map(ToString::to_string)
            .collect::<Vec<_>>()
            .join(",");

        path_groups
            .entry(root)
            .or_default()
            .entry(router.uri.to_string())
            .or_default()
            .push(actions_str);
    }

    // Print tree structure
    for (root, paths) in path_groups {
        println!("/{}", root.bold());
        let paths_count = paths.len();
        let mut path_idx = 0;

        for (path, methods) in paths {
            path_idx += 1;
            let is_last_path = path_idx == paths_count;
            let is_group = methods.len() > 1;

            // Print first method
            let prefix = if is_last_path && !is_group {
                "  └─ "
            } else {
                "  ├─ "
            };
            let colored_method = color_method(&methods[0]);
            println!("{prefix}{colored_method}\t{path}");

            // Print additional methods in group
            if is_group {
                for (i, method) in methods[1..].iter().enumerate() {
                    let is_last_in_group = i == methods.len() - 2;
                    let group_prefix = if is_last_path && is_last_in_group {
                        "  └─ "
                    } else {
                        "  │  "
                    };
                    let colored_method = color_method(method);
                    println!("{group_prefix}{colored_method}\t{path}");
                }

                // Add spacing between groups if not the last path
                if !is_last_path {
                    println!("  │");
                }
            }
        }
    }
}

fn color_method(method: &str) -> String {
    match method {
        "GET" => method.green().to_string(),
        "POST" => method.blue().to_string(),
        "PUT" => method.yellow().to_string(),
        "PATCH" => method.magenta().to_string(),
        "DELETE" => method.red().to_string(),
        _ => method.to_string(),
    }
}

fn create_root_span(environment: &Environment) -> tracing::Span {
    tracing::span!(tracing::Level::DEBUG, "app", environment = %environment)
}

#[cfg(any(feature = "bg_redis", feature = "bg_pg", feature = "bg_sqlt"))]
async fn handle_job_command<H: Hooks>(
    command: JobsCommands,
    environment: &Environment,
    config: Config,
) -> crate::Result<()> {
    let app_context = create_context::<H>(environment, config).await?;
    let queue = app_context.queue_provider.map_or_else(
        || {
            println!("queue not configured");
            exit(1);
        },
        |queue_provider| queue_provider,
    );

    match &command {
        JobsCommands::Cancel { name } => queue.cancel_jobs(name).await,
        JobsCommands::Tidy {} => {
            queue
                .clear_by_status(vec![JobStatus::Completed, JobStatus::Cancelled])
                .await
        }
        JobsCommands::Purge {
            max_age,
            status,
            dump,
        } => {
            let status = status.as_ref().map_or_else(
                || {
                    vec![
                        JobStatus::Failed,
                        JobStatus::Cancelled,
                        JobStatus::Queued,
                        JobStatus::Completed,
                    ]
                },
                std::clone::Clone::clone,
            );

            if let Some(path) = dump {
                let dump_path = queue
                    .dump(path.as_path(), Some(&status), Some(*max_age))
                    .await?;

                println!("Jobs successfully dumped to: {}", dump_path.display());
            }

            queue.clear_jobs_older_than(*max_age, &status).await
        }
        JobsCommands::Dump { status, folder } => {
            let dump_path = queue.dump(folder.as_path(), status.as_ref(), None).await?;
            println!("Jobs successfully dumped to: {}", dump_path.display());
            Ok(())
        }
        JobsCommands::Import { file } => queue.import(file.as_path()).await,
    }
}

#[cfg(debug_assertions)]
fn handle_generate_command<H: Hooks>(
    component: ComponentArg,
    config: &Config,
) -> crate::Result<()> {
    use std::path::Path;
    if let ComponentArg::Override {
        template_path,
        info,
    } = component
    {
        match (template_path, info) {
            // If no template path is provided, display the available templates,
            // ignoring the `--info` flag.
            (None, true | false) => {
                let templates = loco_gen::template::collect();
                println!("{}", format_templates_as_tree(templates));
            }
            // If a template path is provided and `--info` is enabled,
            // display the templates from the specified path.
            (Some(path), true) => {
                let templates = loco_gen::template::collect_files_path(Path::new(&path)).unwrap();
                println!("{}", format_templates_as_tree(templates));
            }
            // If a template path is provided and `--info` is disabled,
            // copy the template to the default local template path.
            (Some(path), false) => {
                let copied_files = loco_gen::copy_template(
                    Path::new(&path),
                    Path::new(loco_gen::template::DEFAULT_LOCAL_TEMPLATE),
                )?;
                if copied_files.is_empty() {
                    println!("{}", "No templates were found to copy.".red());
                } else {
                    println!(
                        "{}",
                        "The following templates were successfully copied:".green()
                    );
                    for f in copied_files {
                        println!(" * {}", f.display());
                    }
                }
            }
        }
    } else {
        let get_result = loco_gen::generate(
            &loco_gen::RRgen::default(),
            component.into_gen_component(config)?,
            &loco_gen::AppInfo {
                app_name: H::app_name().to_string(),
            },
        )?;
        let messages = loco_gen::collect_messages(&get_result);
        println!("{messages}");
    };
    Ok(())
}

#[must_use]
pub fn format_templates_as_tree(paths: Vec<PathBuf>) -> String {
    let mut categories: BTreeMap<String, BTreeMap<String, Vec<PathBuf>>> = BTreeMap::new();

    for path in paths {
        if let Some(parent) = path.parent() {
            let parent_str = parent.to_string_lossy().to_string();
            let mut components = parent_str.split('/');
            if let Some(top_level) = components.next() {
                let top_key = top_level.to_string();
                let sub_key = components.next().unwrap_or("").to_string();

                categories
                    .entry(top_key)
                    .or_default()
                    .entry(sub_key)
                    .or_default()
                    .push(path);
            }
        }
    }

    let mut output = String::new();
    output.push_str("Available templates and directories to copy:\n\n");

    for (top_level, sub_categories) in &categories {
        output.push_str(&format!("{}", format!("{top_level}\n").yellow()));

        for (sub_category, paths) in sub_categories {
            if !sub_category.is_empty() {
                output.push_str(&format!("{}", format!(" └── {sub_category}\n").yellow()));
            }

            for path in paths {
                output.push_str(&format!(
                    "   └── {}\n",
                    path.file_name().unwrap_or_default().to_string_lossy()
                ));
            }
        }
    }

    output.push_str(&format!("\n\n{}\n\n", "Usage Examples:".bold().green()));
    output.push_str(&format!("{}", "Override a Specific File:\n".bold()));
    output.push_str(&format!(
        " * cargo loco generate override {}\n",
        "scaffold/api/controller.t".yellow()
    ));
    output.push_str(&format!(
        " * cargo loco generate override {}",
        "migration/add_columns.t".yellow()
    ));
    output.push_str(&format!(
        "{}",
        "\n\nOverride All Files in a Folder:\n".bold()
    ));
    output.push_str(&format!(
        " * cargo loco generate override {}\n",
        "scaffold/htmx".yellow()
    ));
    output.push_str(&format!(
        " * cargo loco generate override {}",
        "task".yellow()
    ));
    // output.push_str(" * cargo loco generate override task");
    output.push_str(&format!("{}", "\n\nOverride All templates:\n".bold()));
    output.push_str(&format!(
        " * cargo loco generate override {}\n",
        ".".yellow()
    ));

    output
}<|MERGE_RESOLUTION|>--- conflicted
+++ resolved
@@ -30,14 +30,7 @@
     feature = "with-db"
 ))]
 use std::process::exit;
-<<<<<<< HEAD
-use std::{
-    collections::BTreeMap,
-    path::{Path, PathBuf},
-};
-=======
 use std::{collections::BTreeMap, path::PathBuf};
->>>>>>> 64e1fe08
 
 use clap::{ArgAction, Parser, Subcommand};
 use colored::Colorize;
@@ -51,11 +44,10 @@
         create_app, create_context, list_endpoints, list_middlewares, run_scheduler, run_task,
         start, RunDbCommand, ServeParams, StartMode,
     },
-    config::{Config, WorkerMode},
+    config::Config,
     environment::{resolve_from_env, Environment, DEFAULT_ENVIRONMENT},
     logger, task, Error,
 };
-
 #[derive(Parser)]
 #[command(author, version, about, long_about = None)]
 #[command(propagate_version = true)]
@@ -442,7 +434,6 @@
                     .static_assets
                     .clone()
                     .map(|a| a.fallback);
-<<<<<<< HEAD
                 #[cfg(feature = "with-db")]
                 let postgres = config.database.uri.contains("postgres://");
                 #[cfg(not(feature = "with-db"))]
@@ -451,11 +442,7 @@
                 let sqlite = config.database.uri.contains("sqlite://");
                 #[cfg(not(feature = "with-db"))]
                 let sqlite = false;
-                Ok(Component::Deployment {
-=======
-
                 Ok(loco_gen::Component::Deployment {
->>>>>>> 64e1fe08
                     kind,
                     asset_folder: copy_asset_folder.clone(),
                     fallback_file: fallback_file.clone(),
