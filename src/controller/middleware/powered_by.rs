--- conflicted
+++ resolved
@@ -1,37 +1,29 @@
 //! Powered-By Middleware
 //!
-//! This middleware injects an HTTP header `X-Powered-By` into the response
-//! headers of every request handled by the application. The header identifies
-//! the software or technology stack powering the application. It supports a
-//! custom identifier string or defaults to "loco.rs" if no identifier is
-//! provided.
+//! This middleware injects an HTTP header `X-Powered-By` into the response headers of
+//! every request handled by the application. The header identifies the software or technology
+//! stack powering the application. It supports a custom identifier string or defaults to "loco.rs"
+//! if no identifier is provided.
 
+use crate::{app::AppContext, controller::middleware::MiddlewareLayer, Result};
 use axum::{
     http::header::{HeaderName, HeaderValue},
     Router as AXRouter,
 };
 use tower_http::set_header::SetResponseHeaderLayer;
 
-use crate::{app::AppContext, controller::middleware::MiddlewareLayer, Result};
-
 lazy_static::lazy_static! {
     static ref DEFAULT_IDENT_HEADER_VALUE: HeaderValue =
         HeaderValue::from_static("loco.rs");
 }
 
-<<<<<<< HEAD
-/// [`Middleware`] struct responsible for managing the identifier value for the
-/// `X-Powered-By` header.
-=======
 /// [`Middleware`] struct responsible for managing the identifier value for the `X-Powered-By` header.
 #[derive(Debug)]
->>>>>>> 419b2e22
 pub struct Middleware {
     ident: Option<HeaderValue>,
 }
 
-/// Creates a new instance of [`Middleware`] by cloning the [`Config`]
-/// configuration.
+/// Creates a new instance of [`Middleware`] by cloning the [`Config`] configuration.
 #[must_use]
 pub fn new(ident: Option<&str>) -> Middleware {
     let ident_value = ident.map_or_else(
@@ -76,8 +68,8 @@
         )
     }
 
-    /// Applies the middleware to the application by adding the `X-Powered-By`
-    /// header to each response.
+    /// Applies the middleware to the application by adding the `X-Powered-By` header to
+    /// each response.
     fn apply(&self, app: AXRouter<AppContext>) -> Result<AXRouter<AppContext>> {
         Ok(app.layer(SetResponseHeaderLayer::overriding(
             HeaderName::from_static("x-powered-by"),
